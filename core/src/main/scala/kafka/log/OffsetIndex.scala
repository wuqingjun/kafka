/**
 * Licensed to the Apache Software Foundation (ASF) under one or more
 * contributor license agreements.  See the NOTICE file distributed with
 * this work for additional information regarding copyright ownership.
 * The ASF licenses this file to You under the Apache License, Version 2.0
 * (the "License"); you may not use this file except in compliance with
 * the License.  You may obtain a copy of the License at
 *
 *    http://www.apache.org/licenses/LICENSE-2.0
 *
 * Unless required by applicable law or agreed to in writing, software
 * distributed under the License is distributed on an "AS IS" BASIS,
 * WITHOUT WARRANTIES OR CONDITIONS OF ANY KIND, either express or implied.
 * See the License for the specific language governing permissions and
 * limitations under the License.
 */

package kafka.log

import java.io.File
import java.nio.ByteBuffer

import kafka.utils.CoreUtils.inLock
import kafka.common.InvalidOffsetException

/**
 * An index that maps offsets to physical file locations for a particular log segment. This index may be sparse:
 * that is it may not hold an entry for all messages in the log.
 * 
 * The index is stored in a file that is pre-allocated to hold a fixed maximum number of 8-byte entries.
 * 
 * The index supports lookups against a memory-map of this file. These lookups are done using a simple binary search variant
 * to locate the offset/location pair for the greatest offset less than or equal to the target offset.
 * 
 * Index files can be opened in two ways: either as an empty, mutable index that allows appends or
 * an immutable read-only index file that has previously been populated. The makeReadOnly method will turn a mutable file into an 
 * immutable one and truncate off any extra bytes. This is done when the index file is rolled over.
 * 
 * No attempt is made to checksum the contents of this file, in the event of a crash it is rebuilt.
 * 
 * The file format is a series of entries. The physical format is a 4 byte "relative" offset and a 4 byte file location for the 
 * message with that offset. The offset stored is relative to the base offset of the index file. So, for example,
 * if the base offset was 50, then the offset 55 would be stored as 5. Using relative offsets in this way let's us use
 * only 4 bytes for the offset.
 * 
 * The frequency of entries is up to the user of this class.
 * 
 * All external APIs translate from relative offsets to full offsets, so users of this class do not interact with the internal 
 * storage format.
 */
class OffsetIndex(file: File, baseOffset: Long, maxIndexSize: Int = -1)
    extends AbstractIndex[Long, Int](file, baseOffset, maxIndexSize) {

  override def entrySize = 8
  
  /* the last offset in the index */
  private[this] var _lastOffset = lastEntry.offset
  
  debug("Loaded index file %s with maxEntries = %d, maxIndexSize = %d, entries = %d, lastOffset = %d, file position = %d"
    .format(file.getAbsolutePath, maxEntries, maxIndexSize, _entries, _lastOffset, mmap.position))

  /**
   * The last entry in the index
   */
  private def lastEntry: OffsetPosition = {
    inLock(lock) {
      _entries match {
        case 0 => OffsetPosition(baseOffset, 0)
        case s => parseEntry(mmap, s - 1).asInstanceOf[OffsetPosition]
      }
    }
  }

  def lastOffset: Long = _lastOffset

  /**
   * Find the largest offset less than or equal to the given targetOffset 
   * and return a pair holding this offset and its corresponding physical file position.
   * 
   * @param targetOffset The offset to look up.
   * @return The offset found and the corresponding file position for this offset
   *         If the target offset is smaller than the least entry in the index (or the index is empty),
   *         the pair (baseOffset, 0) is returned.
   */
  def lookup(targetOffset: Long): OffsetPosition = {
    maybeLock(lock) {
      val idx = mmap.duplicate
      val slot = indexSlotFor(idx, targetOffset, IndexSearchType.KEY)
      if(slot == -1)
        OffsetPosition(baseOffset, 0)
      else
        parseEntry(idx, slot).asInstanceOf[OffsetPosition]
    }
  }

  private def relativeOffset(buffer: ByteBuffer, n: Int): Int = buffer.getInt(n * entrySize)

  private def physical(buffer: ByteBuffer, n: Int): Int = buffer.getInt(n * entrySize + 4)

  override def parseEntry(buffer: ByteBuffer, n: Int): IndexEntry = {
      OffsetPosition(baseOffset + relativeOffset(buffer, n), physical(buffer, n))
  }
  
  /**
   * Get the nth offset mapping from the index
   * @param n The entry number in the index
   * @return The offset/position pair at that entry
   */
  def entry(n: Int): OffsetPosition = {
    maybeLock(lock) {
      if(n >= _entries)
        throw new IllegalArgumentException("Attempt to fetch the %dth entry from an index of size %d.".format(n, _entries))
      val idx = mmap.duplicate
      OffsetPosition(relativeOffset(idx, n), physical(idx, n))
    }
  }
  
  /**
   * Append an entry for the given offset/location pair to the index. This entry must have a larger offset than all subsequent entries.
   */
  def append(offset: Long, position: Int) {
    inLock(lock) {
      require(!isFull, "Attempt to append to a full index (size = " + _entries + ").")
      if (_entries == 0 || offset > _lastOffset) {
        debug("Adding index entry %d => %d to %s.".format(offset, position, file.getName))
        mmap.putInt((offset - baseOffset).toInt)
        mmap.putInt(position)
        _entries += 1
        _lastOffset = offset
        require(_entries * entrySize == mmap.position, entries + " entries but file position in index is " + mmap.position + ".")
      } else {
        throw new InvalidOffsetException("Attempt to append an offset (%d) to position %d no larger than the last offset appended (%d) to %s."
          .format(offset, entries, _lastOffset, file.getAbsolutePath))
      }
    }
  }

  override def truncate() = truncateToEntries(0)

  override def truncateTo(offset: Long) {
    inLock(lock) {
      val idx = mmap.duplicate
      val slot = indexSlotFor(idx, offset, IndexSearchType.KEY)

      /* There are 3 cases for choosing the new size
       * 1) if there is no entry in the index <= the offset, delete everything
       * 2) if there is an entry for this exact offset, delete it and everything larger than it
       * 3) if there is no entry for this offset, delete everything larger than the next smallest
       */
      val newEntries = 
        if(slot < 0)
          0
        else if(relativeOffset(idx, slot) == offset - baseOffset)
          slot
        else
          slot + 1
      truncateToEntries(newEntries)
    }
  }

  /**
   * Truncates index to a known number of entries.
   */
  private def truncateToEntries(entries: Int) {
    inLock(lock) {
      _entries = entries
      mmap.position(_entries * entrySize)
      _lastOffset = lastEntry.offset
    }
  }

<<<<<<< HEAD
      /* Windows won't let us modify the file length while the file is mmapped :-( */
      if (Os.isWindows)
        forceUnmap(mmap)
      try {
        raf.setLength(roundedNewSize)
        CoreUtils.swallow(raf.close())
        mmap = FileChannel.open(_file.toPath, StandardOpenOption.WRITE, StandardOpenOption.READ).map(FileChannel.MapMode.READ_WRITE, 0, roundedNewSize)
        _maxEntries = mmap.limit / 8
        mmap.position(position)
      } finally {
        CoreUtils.swallow(raf.close())
      }
    }
  }
  
  /**
   * Forcefully free the buffer's mmap. We do this only on windows.
   */
  private def forceUnmap(m: MappedByteBuffer) {
    try {
      m match {
        case buffer: DirectBuffer =>
          val bufferCleaner = buffer.cleaner()
          /* cleaner can be null if the mapped region has size 0 */
          if (bufferCleaner != null)
            bufferCleaner.clean()
        case _ =>
      }
    } catch {
      case t: Throwable => warn("Error when freeing index buffer", t)
    }
  }
  
  /**
   * Flush the data in the index to disk
   */
  def flush() {
    inLock(lock) {
      mmap.force()
    }
  }
  
  /**
   * Delete this index file
   */
  def delete(): Boolean = {
    info("Deleting index " + _file.getAbsolutePath)
    if (Os.isWindows)
      CoreUtils.swallow(forceUnmap(mmap))
    _file.delete()
  }
  
  /** The number of entries in this index */
  def entries = _entries
  
  /**
   * The number of bytes actually used by this index
   */
  def sizeInBytes() = 8 * _entries
  
  /** Close the index */
  def close() {
    trimToValidSize()
  }
  
  /**
   * Rename the file that backs this offset index
   * @throws IOException if rename fails
   */
  def renameTo(f: File) {
    try Utils.atomicMoveWithFallback(_file.toPath, f.toPath)
    finally _file = f
  }
  
  /**
   * Do a basic sanity check on this index to detect obvious problems
   * @throws IllegalArgumentException if any problems are found
   */
  def sanityCheck() {
    require(_entries == 0 || lastOffset > baseOffset,
            "Corrupt index found, index file (%s) has non-zero size but the last offset is %d and the base offset is %d"
            .format(_file.getAbsolutePath, lastOffset, baseOffset))
    val len = _file.length()
    require(len % 8 == 0,
            "Index file " + _file.getName + " is corrupt, found " + len +
=======
  override def sanityCheck() {
    require(_entries == 0 || _lastOffset > baseOffset,
            s"Corrupt index found, index file (${file.getAbsolutePath}) has non-zero size but the last offset " +
                s"is ${_lastOffset} which is no larger than the base offset $baseOffset.")
    val len = file.length()
    require(len % entrySize == 0,
            "Index file " + file.getAbsolutePath + " is corrupt, found " + len +
>>>>>>> 5fbf101f
            " bytes which is not positive or not a multiple of 8.")
  }

}<|MERGE_RESOLUTION|>--- conflicted
+++ resolved
@@ -169,93 +169,6 @@
     }
   }
 
-<<<<<<< HEAD
-      /* Windows won't let us modify the file length while the file is mmapped :-( */
-      if (Os.isWindows)
-        forceUnmap(mmap)
-      try {
-        raf.setLength(roundedNewSize)
-        CoreUtils.swallow(raf.close())
-        mmap = FileChannel.open(_file.toPath, StandardOpenOption.WRITE, StandardOpenOption.READ).map(FileChannel.MapMode.READ_WRITE, 0, roundedNewSize)
-        _maxEntries = mmap.limit / 8
-        mmap.position(position)
-      } finally {
-        CoreUtils.swallow(raf.close())
-      }
-    }
-  }
-  
-  /**
-   * Forcefully free the buffer's mmap. We do this only on windows.
-   */
-  private def forceUnmap(m: MappedByteBuffer) {
-    try {
-      m match {
-        case buffer: DirectBuffer =>
-          val bufferCleaner = buffer.cleaner()
-          /* cleaner can be null if the mapped region has size 0 */
-          if (bufferCleaner != null)
-            bufferCleaner.clean()
-        case _ =>
-      }
-    } catch {
-      case t: Throwable => warn("Error when freeing index buffer", t)
-    }
-  }
-  
-  /**
-   * Flush the data in the index to disk
-   */
-  def flush() {
-    inLock(lock) {
-      mmap.force()
-    }
-  }
-  
-  /**
-   * Delete this index file
-   */
-  def delete(): Boolean = {
-    info("Deleting index " + _file.getAbsolutePath)
-    if (Os.isWindows)
-      CoreUtils.swallow(forceUnmap(mmap))
-    _file.delete()
-  }
-  
-  /** The number of entries in this index */
-  def entries = _entries
-  
-  /**
-   * The number of bytes actually used by this index
-   */
-  def sizeInBytes() = 8 * _entries
-  
-  /** Close the index */
-  def close() {
-    trimToValidSize()
-  }
-  
-  /**
-   * Rename the file that backs this offset index
-   * @throws IOException if rename fails
-   */
-  def renameTo(f: File) {
-    try Utils.atomicMoveWithFallback(_file.toPath, f.toPath)
-    finally _file = f
-  }
-  
-  /**
-   * Do a basic sanity check on this index to detect obvious problems
-   * @throws IllegalArgumentException if any problems are found
-   */
-  def sanityCheck() {
-    require(_entries == 0 || lastOffset > baseOffset,
-            "Corrupt index found, index file (%s) has non-zero size but the last offset is %d and the base offset is %d"
-            .format(_file.getAbsolutePath, lastOffset, baseOffset))
-    val len = _file.length()
-    require(len % 8 == 0,
-            "Index file " + _file.getName + " is corrupt, found " + len +
-=======
   override def sanityCheck() {
     require(_entries == 0 || _lastOffset > baseOffset,
             s"Corrupt index found, index file (${file.getAbsolutePath}) has non-zero size but the last offset " +
@@ -263,7 +176,6 @@
     val len = file.length()
     require(len % entrySize == 0,
             "Index file " + file.getAbsolutePath + " is corrupt, found " + len +
->>>>>>> 5fbf101f
             " bytes which is not positive or not a multiple of 8.")
   }
 
